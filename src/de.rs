//! Deserialization.

use byteorder::{ByteOrder, BigEndian};
use half::f16;
use serde::de;
#[cfg(feature = "std")]
use std::io;
use core::str;
use core::f32;
use core::result;
use core::marker::PhantomData;

use error::{Error, Result, ErrorCode};
use read::Reference;
pub use read::{Read, SliceRead};
#[cfg(feature = "std")]
pub use read::IoRead;

/// Decodes a value from CBOR data in a slice.
///
/// # Examples
///
/// Deserialize a `String`
///
/// ```
/// # use serde_cbor::de;
/// let v: Vec<u8> = vec![0x66, 0x66, 0x6f, 0x6f, 0x62, 0x61, 0x72];
/// let value: String = de::from_slice(&v[..]).unwrap();
/// assert_eq!(value, "foobar");
/// ```
///
/// Deserialize a borrowed string with zero copies.
///
/// ```
/// # use serde_cbor::de;
/// let v: Vec<u8> = vec![0x66, 0x66, 0x6f, 0x6f, 0x62, 0x61, 0x72];
/// let value: &str = de::from_slice(&v[..]).unwrap();
/// assert_eq!(value, "foobar");
/// ```
pub fn from_slice<'a, T>(slice: &'a [u8]) -> Result<T>
where
    T: de::Deserialize<'a>,
{
    let mut deserializer = Deserializer::from_slice(slice);
    let value = de::Deserialize::deserialize(&mut deserializer)?;
    deserializer.end()?;
    Ok(value)
}

/// Decodes a value from CBOR data in a reader.
///
/// # Examples
///
/// Deserialize a `String`
///
/// ```
/// # use serde_cbor::de;
/// let v: Vec<u8> = vec![0x66, 0x66, 0x6f, 0x6f, 0x62, 0x61, 0x72];
/// let value: String = de::from_reader(&v[..]).unwrap();
/// assert_eq!(value, "foobar");
/// ```
///
/// Note that `from_reader` cannot borrow data:
///
/// ```compile_fail
/// # use serde_cbor::de;
/// let v: Vec<u8> = vec![0x66, 0x66, 0x6f, 0x6f, 0x62, 0x61, 0x72];
/// let value: &str = de::from_reader(&v[..]).unwrap();
/// assert_eq!(value, "foobar");
/// ```
#[cfg(feature = "std")]
pub fn from_reader<T, R>(reader: R) -> Result<T>
where
    T: de::DeserializeOwned,
    R: io::Read,
{
    let mut deserializer = Deserializer::from_reader(reader);
    let value = de::Deserialize::deserialize(&mut deserializer)?;
    deserializer.end()?;
    Ok(value)
}

/// A Serde `Deserialize`r of CBOR data.
pub struct Deserializer<R> {
    read: R,
<<<<<<< HEAD
    #[cfg(feature = "std")]
    buf: Vec<u8>,
=======
>>>>>>> 6fa55802
    remaining_depth: u8,
}

#[cfg(feature = "std")]
impl<R> Deserializer<IoRead<R>>
where
    R: io::Read,
{
    /// Constructs a `Deserializer` which reads from a `Read`er.
    pub fn from_reader(reader: R) -> Deserializer<IoRead<R>> {
        Deserializer::new(IoRead::new(reader))
    }
}

impl<'a> Deserializer<SliceRead<'a>> {
    /// Constructs a `Deserializer` which reads from a slice.
    ///
    /// Borrowed strings and byte slices will be provided when possible.
    pub fn from_slice(bytes: &'a [u8]) -> Deserializer<SliceRead<'a>> {
        Deserializer::new(SliceRead::new(bytes))
    }
}

impl<'de, R> Deserializer<R>
where
    R: Read<'de>,
{
    /// Constructs a `Deserializer` from one of the possible serde_cbor input sources.
    ///
    /// `from_slice` and `from_reader` should normally be used instead of this method.
    pub fn new(read: R) -> Self {
        Deserializer {
            read,
<<<<<<< HEAD
            #[cfg(feature = "std")]
            buf: Vec::new(),
=======
>>>>>>> 6fa55802
            remaining_depth: 128,
        }
    }

    /// This method should be called after a value has been deserialized to ensure there is no
    /// trailing data in the input source.
    pub fn end(&mut self) -> Result<()> {
        match self.next()? {
            Some(_) => Err(self.error(ErrorCode::TrailingData)),
            None => Ok(()),
        }
    }

    /// Turn a CBOR deserializer into an iterator over values of type T.
    pub fn into_iter<T>(self) -> StreamDeserializer<'de, R, T>
    where
        T: de::Deserialize<'de>,
    {
        StreamDeserializer {
            de: self,
            output: PhantomData,
            lifetime: PhantomData,
        }
    }

    fn next(&mut self) -> Result<Option<u8>> {
        self.read.next().map_err(Error::io)
    }

    fn peek(&mut self) -> Result<Option<u8>> {
        self.read.peek().map_err(Error::io)
    }

    fn consume(&mut self) {
        self.read.discard();
    }

    fn error(&self, reason: ErrorCode) -> Error {
        let offset = self.read.offset();
        Error::syntax(reason, offset)
    }

    fn parse_u8(&mut self) -> Result<u8> {
        match self.next()? {
            Some(byte) => Ok(byte),
            None => Err(self.error(ErrorCode::EofWhileParsingValue)),
        }
    }

    fn parse_u16(&mut self) -> Result<u16> {
        let mut buf = [0; 2];
        self.read.read_into(&mut buf)?;
        Ok(BigEndian::read_u16(&buf))
    }

    fn parse_u32(&mut self) -> Result<u32> {
        let mut buf = [0; 4];
        self.read.read_into(&mut buf)?;
        Ok(BigEndian::read_u32(&buf))
    }

    fn parse_u64(&mut self) -> Result<u64> {
        let mut buf = [0; 8];
        self.read.read_into(&mut buf)?;
        Ok(BigEndian::read_u64(&buf))
    }

    #[cfg(feature = "std")]
    fn parse_bytes<V>(&mut self, len: usize, visitor: V) -> Result<V::Value>
    where
        V: de::Visitor<'de>,
    {
        match self.read.read_either(len)? {
            Reference::Borrowed(buf) => visitor.visit_borrowed_bytes(buf),
            Reference::Copied => visitor.visit_bytes(self.read.view_buffer()),
        }
    }

    #[cfg(not(feature = "std"))]
    fn parse_bytes<V>(&mut self, len: usize, visitor: V) -> Result<V::Value>
    where
        V: de::Visitor<'de>,
    {
        // This is std parse_bytes, stripped down to the Borrowed case
        visitor.visit_borrowed_bytes(self.read.read_borrowed(len)?)
    }

    #[cfg(feature = "std")]
    fn parse_indefinite_bytes(&mut self) -> Result<&[u8]> {
        self.read.clear_buffer();
        loop {
            let byte = self.parse_u8()?;
            let len = match byte {
                0x40...0x57 => byte as usize - 0x40,
                0x58 => self.parse_u8()? as usize,
                0x59 => self.parse_u16()? as usize,
                0x5a => self.parse_u32()? as usize,
                0x5b => {
                    let len = self.parse_u64()?;
                    if len > usize::max_value() as u64 {
                        return Err(self.error(ErrorCode::LengthOutOfRange));
                    }
                    len as usize
                }
                0xff => break,
                _ => return Err(self.error(ErrorCode::UnexpectedCode)),
            };

            self.read.read_to_buffer(len)?;
        }

        Ok(self.read.view_buffer())
    }

<<<<<<< HEAD
    #[cfg(not(feature = "std"))]
    fn parse_indefinite_bytes(&mut self) -> Result<&[u8]> {
        Err(self.error(ErrorCode::IndefiniteWithoutAlloc))
    }

    fn convert_str<'a>(&self, buf: &'a [u8]) -> Result<&'a str> {
=======
    fn convert_str<'a>(buf: &'a [u8], buf_end_offset: u64) -> Result<&'a str> {
>>>>>>> 6fa55802
        match str::from_utf8(buf) {
            Ok(s) => Ok(s),
            Err(e) => {
                let shift = buf.len() - e.valid_up_to();
                let offset = buf_end_offset - shift as u64;
                Err(Error::syntax(ErrorCode::InvalidUtf8, offset))
            }
        }
    }

    #[cfg(feature = "std")]
    fn parse_str<V>(&mut self, len: usize, visitor: V) -> Result<V::Value>
    where
        V: de::Visitor<'de>,
    {
        match self.read.read_either(len)? {
            Reference::Borrowed(buf) => {
                let s = Self::convert_str(buf, self.read.offset())?;
                visitor.visit_borrowed_str(s)
            }
            Reference::Copied => {
                let offset = self.read.offset();
                let s = Self::convert_str(self.read.view_buffer(), offset)?;
                visitor.visit_str(s)
            }
        }
    }

    #[cfg(not(feature = "std"))]
    fn parse_str<V>(&mut self, len: usize, visitor: V) -> Result<V::Value>
    where
        V: de::Visitor<'de>,
    {
        // This is std parse_str, stripped down to the Borrowed case
        let buf = self.read.read_borrowed(len)?;
        let s = self.convert_str(buf)?;
        visitor.visit_borrowed_str(s)
    }

    #[cfg(feature = "std")]
    fn parse_indefinite_str(&mut self) -> Result<&str> {
        self.read.clear_buffer();
        loop {
            let byte = self.parse_u8()?;
            let len = match byte {
                0x60...0x77 => byte as usize - 0x60,
                0x78 => self.parse_u8()? as usize,
                0x79 => self.parse_u16()? as usize,
                0x7a => self.parse_u32()? as usize,
                0x7b => {
                    let len = self.parse_u64()?;
                    if len > usize::max_value() as u64 {
                        return Err(self.error(ErrorCode::LengthOutOfRange));
                    }
                    len as usize
                }
                0xff => break,
                _ => return Err(self.error(ErrorCode::UnexpectedCode)),
            };

            self.read.read_to_buffer(len)?;
        }

        let offset = self.read.offset();
        Self::convert_str(self.read.view_buffer(), offset)
    }

    #[cfg(not(feature = "std"))]
    fn parse_indefinite_str(&mut self) -> Result<&str> {
        Err(self.error(ErrorCode::IndefiniteWithoutAlloc))
    }

    fn recursion_checked<F, T>(&mut self, f: F) -> Result<T>
    where
        F: FnOnce(&mut Deserializer<R>) -> Result<T>,
    {
        self.remaining_depth -= 1;
        if self.remaining_depth == 0 {
            return Err(self.error(ErrorCode::RecursionLimitExceeded));
        }
        let r = f(self);
        self.remaining_depth += 1;
        r
    }

    fn parse_array<V>(&mut self, mut len: usize, visitor: V) -> Result<V::Value>
    where
        V: de::Visitor<'de>,
    {
        self.recursion_checked(|de| {
            let value = visitor.visit_seq(SeqAccess { de, len: &mut len })?;

            if len != 0 {
                Err(de.error(ErrorCode::TrailingData))
            } else {
                Ok(value)
            }
        })
    }

    fn parse_indefinite_array<V>(&mut self, visitor: V) -> Result<V::Value>
    where
        V: de::Visitor<'de>,
    {
        self.recursion_checked(|de| {
            let value = visitor.visit_seq(IndefiniteSeqAccess { de })?;
            match de.next()? {
                Some(0xff) => Ok(value),
                Some(_) => Err(de.error(ErrorCode::TrailingData)),
                None => Err(de.error(ErrorCode::EofWhileParsingArray)),
            }
        })
    }

    fn parse_map<V>(&mut self, mut len: usize, visitor: V) -> Result<V::Value>
    where
        V: de::Visitor<'de>,
    {
        self.recursion_checked(|de| {
            let value = visitor.visit_map(MapAccess { de, len: &mut len })?;

            if len != 0 {
                Err(de.error(ErrorCode::TrailingData))
            } else {
                Ok(value)
            }
        })
    }

    fn parse_indefinite_map<V>(&mut self, visitor: V) -> Result<V::Value>
    where
        V: de::Visitor<'de>,
    {
        self.recursion_checked(|de| {
            let value = visitor.visit_map(IndefiniteMapAccess { de })?;
            match de.next()? {
                Some(0xff) => Ok(value),
                Some(_) => Err(de.error(ErrorCode::TrailingData)),
                None => Err(de.error(ErrorCode::EofWhileParsingMap)),
            }
        })
    }

    fn parse_enum<V>(&mut self, mut len: usize, visitor: V) -> Result<V::Value>
    where
        V: de::Visitor<'de>,
    {
        self.recursion_checked(|de| {
            let value = visitor.visit_enum(VariantAccess {
                seq: SeqAccess { de, len: &mut len },
            })?;

            if len != 0 {
                Err(de.error(ErrorCode::TrailingData))
            } else {
                Ok(value)
            }
        })
    }

    fn parse_indefinite_enum<V>(&mut self, visitor: V) -> Result<V::Value>
    where
        V: de::Visitor<'de>,
    {
        self.recursion_checked(|de| {
            let value = visitor.visit_enum(
                VariantAccess { seq: IndefiniteSeqAccess { de } },
            )?;
            match de.next()? {
                Some(0xff) => Ok(value),
                Some(_) => Err(de.error(ErrorCode::TrailingData)),
                None => Err(de.error(ErrorCode::EofWhileParsingArray)),
            }
        })
    }

    fn parse_f16(&mut self) -> Result<f32> {
        Ok(f32::from(f16::from_bits(self.parse_u16()?)))
    }

    fn parse_f32(&mut self) -> Result<f32> {
        let mut buf = [0; 4];
        self.read.read_into(&mut buf)?;
        Ok(BigEndian::read_f32(&buf))
    }

    fn parse_f64(&mut self) -> Result<f64> {
        let mut buf = [0; 8];
        self.read.read_into(&mut buf)?;
        Ok(BigEndian::read_f64(&buf))
    }

    fn parse_value<V>(&mut self, visitor: V) -> Result<V::Value>
    where
        V: de::Visitor<'de>,
    {
        let byte = self.parse_u8()?;
        match byte {
            // Major type 0: an unsigned integer
            0x00...0x17 => visitor.visit_u8(byte),
            0x18 => {
                let value = self.parse_u8()?;
                visitor.visit_u8(value)
            }
            0x19 => {
                let value = self.parse_u16()?;
                visitor.visit_u16(value)
            }
            0x1a => {
                let value = self.parse_u32()?;
                visitor.visit_u32(value)
            }
            0x1b => {
                let value = self.parse_u64()?;
                visitor.visit_u64(value)
            }
            0x1c...0x1f => Err(self.error(ErrorCode::UnassignedCode)),

            // Major type 1: a negative integer
            0x20...0x37 => visitor.visit_i8(-1 - (byte - 0x20) as i8),
            0x38 => {
                let value = self.parse_u8()?;
                visitor.visit_i16(-1 - i16::from(value))
            }
            0x39 => {
                let value = self.parse_u16()?;
                visitor.visit_i32(-1 - i32::from(value))
            }
            0x3a => {
                let value = self.parse_u32()?;
                visitor.visit_i64(-1 - i64::from(value))
            }
            0x3b => {
                let value = self.parse_u64()?;
                if value > i64::max_value() as u64 {
                    return Err(self.error(ErrorCode::NumberOutOfRange));
                }
                visitor.visit_i64(-1 - value as i64)
            }
            0x3c...0x3f => Err(self.error(ErrorCode::UnassignedCode)),

            // Major type 2: a byte string
            0x40...0x57 => self.parse_bytes(byte as usize - 0x40, visitor),
            0x58 => {
                let len = self.parse_u8()?;
                self.parse_bytes(len as usize, visitor)
            }
            0x59 => {
                let len = self.parse_u16()?;
                self.parse_bytes(len as usize, visitor)
            }
            0x5a => {
                let len = self.parse_u32()?;
                self.parse_bytes(len as usize, visitor)
            }
            0x5b => {
                let len = self.parse_u64()?;
                if len > usize::max_value() as u64 {
                    return Err(self.error(ErrorCode::LengthOutOfRange));
                }
                self.parse_bytes(len as usize, visitor)
            }
            0x5c...0x5e => Err(self.error(ErrorCode::UnassignedCode)),
            0x5f => {
                let bytes = self.parse_indefinite_bytes()?;
                visitor.visit_bytes(bytes)
            }

            // Major type 3: a text string
            0x60...0x77 => self.parse_str(byte as usize - 0x60, visitor),
            0x78 => {
                let len = self.parse_u8()?;
                self.parse_str(len as usize, visitor)
            }
            0x79 => {
                let len = self.parse_u16()?;
                self.parse_str(len as usize, visitor)
            }
            0x7a => {
                let len = self.parse_u32()?;
                self.parse_str(len as usize, visitor)
            }
            0x7b => {
                let len = self.parse_u64()?;
                if len > usize::max_value() as u64 {
                    return Err(self.error(ErrorCode::LengthOutOfRange));
                }
                self.parse_str(len as usize, visitor)
            }
            0x7c...0x7e => Err(self.error(ErrorCode::UnassignedCode)),
            0x7f => {
                let s = self.parse_indefinite_str()?;
                visitor.visit_str(s)
            }

            // Major type 4: an array of data items
            0x80...0x97 => self.parse_array(byte as usize - 0x80, visitor),
            0x98 => {
                let len = self.parse_u8()?;
                self.parse_array(len as usize, visitor)
            }
            0x99 => {
                let len = self.parse_u16()?;
                self.parse_array(len as usize, visitor)
            }
            0x9a => {
                let len = self.parse_u32()?;
                self.parse_array(len as usize, visitor)
            }
            0x9b => {
                let len = self.parse_u64()?;
                if len > usize::max_value() as u64 {
                    return Err(self.error(ErrorCode::LengthOutOfRange));
                }
                self.parse_array(len as usize, visitor)
            }
            0x9c...0x9e => Err(self.error(ErrorCode::UnassignedCode)),
            0x9f => self.parse_indefinite_array(visitor),

            // Major type 5: a map of pairs of data items
            0xa0...0xb7 => self.parse_map(byte as usize - 0xa0, visitor),
            0xb8 => {
                let len = self.parse_u8()?;
                self.parse_map(len as usize, visitor)
            }
            0xb9 => {
                let len = self.parse_u16()?;
                self.parse_map(len as usize, visitor)
            }
            0xba => {
                let len = self.parse_u32()?;
                self.parse_map(len as usize, visitor)
            }
            0xbb => {
                let len = self.parse_u64()?;
                if len > usize::max_value() as u64 {
                    return Err(self.error(ErrorCode::LengthOutOfRange));
                }
                self.parse_map(len as usize, visitor)
            }
            0xbc...0xbe => Err(self.error(ErrorCode::UnassignedCode)),
            0xbf => self.parse_indefinite_map(visitor),

            // Major type 6: optional semantic tagging of other major types
            0xc0...0xd7 => self.parse_value(visitor),
            0xd8 => {
                self.parse_u8()?;
                self.parse_value(visitor)
            }
            0xd9 => {
                self.parse_u16()?;
                self.parse_value(visitor)
            }
            0xda => {
                self.parse_u32()?;
                self.parse_value(visitor)
            }
            0xdb => {
                self.parse_u64()?;
                self.parse_value(visitor)
            }
            0xdc...0xdf => Err(self.error(ErrorCode::UnassignedCode)),

            // Major type 7: floating-point numbers and other simple data types that need no content
            0xe0...0xf3 => Err(self.error(ErrorCode::UnassignedCode)),
            0xf4 => visitor.visit_bool(false),
            0xf5 => visitor.visit_bool(true),
            0xf6 => visitor.visit_unit(),
            0xf7 => visitor.visit_unit(),
            0xf8 => Err(self.error(ErrorCode::UnassignedCode)),
            0xf9 => {
                let value = self.parse_f16()?;
                visitor.visit_f32(value)
            }
            0xfa => {
                let value = self.parse_f32()?;
                visitor.visit_f32(value)
            }
            0xfb => {
                let value = self.parse_f64()?;
                visitor.visit_f64(value)
            }
            0xfc...0xfe => Err(self.error(ErrorCode::UnassignedCode)),
            0xff => Err(self.error(ErrorCode::UnexpectedCode)),

            // https://github.com/rust-lang/rust/issues/12483
            _ => unreachable!(),
        }
    }
}

impl<'de, 'a, R> de::Deserializer<'de> for &'a mut Deserializer<R>
where
    R: Read<'de>,
{
    type Error = Error;

    #[inline]
    fn deserialize_any<V>(self, visitor: V) -> Result<V::Value>
    where
        V: de::Visitor<'de>,
    {
        self.parse_value(visitor)
    }

    #[inline]
    fn deserialize_option<V>(self, visitor: V) -> Result<V::Value>
    where
        V: de::Visitor<'de>,
    {
        match self.peek()? {
            Some(0xf6) => {
                self.consume();
                visitor.visit_none()
            }
            _ => visitor.visit_some(self),
        }
    }

    #[inline]
    fn deserialize_newtype_struct<V>(self, _name: &str, visitor: V) -> Result<V::Value>
    where
        V: de::Visitor<'de>,
    {
        visitor.visit_newtype_struct(self)
    }

    // Unit variants are encoded as just the variant identifier.
    // Tuple variants are encoded as an array of the variant identifier followed by the fields.
    // Struct variants are encoded as an array of the variant identifier followed by the struct.
    #[inline]
    fn deserialize_enum<V>(
        self,
        _name: &str,
        _variants: &'static [&'static str],
        visitor: V,
    ) -> Result<V::Value>
    where
        V: de::Visitor<'de>,
    {
        match self.peek()? {
            Some(byte @ 0x80...0x9f) => {
                self.consume();
                match byte {
                    0x80...0x97 => self.parse_enum(byte as usize - 0x80, visitor),
                    0x98 => {
                        let len = self.parse_u8()?;
                        self.parse_enum(len as usize, visitor)
                    }
                    0x99 => {
                        let len = self.parse_u16()?;
                        self.parse_enum(len as usize, visitor)
                    }
                    0x9a => {
                        let len = self.parse_u32()?;
                        self.parse_enum(len as usize, visitor)
                    }
                    0x9b => {
                        let len = self.parse_u64()?;
                        if len > usize::max_value() as u64 {
                            return Err(self.error(ErrorCode::LengthOutOfRange));
                        }
                        self.parse_enum(len as usize, visitor)
                    }
                    0x9c...0x9e => Err(self.error(ErrorCode::UnassignedCode)),
                    0x9f => self.parse_indefinite_enum(visitor),

                    _ => unreachable!(),
                }
            }
            None => Err(self.error(ErrorCode::EofWhileParsingValue)),
            _ => visitor.visit_enum(UnitVariantAccess { de: self }),
        }
    }

    #[inline]
    fn is_human_readable(&self) -> bool {
        false
    }

    forward_to_deserialize_any! {
        bool i8 i16 i32 i64 u8 u16 u32 u64 f32 f64 char str string unit
        unit_struct seq tuple tuple_struct map struct identifier ignored_any
        bytes byte_buf
    }
}

trait MakeError {
    fn error(&self, code: ErrorCode) -> Error;
}

struct SeqAccess<'a, R: 'a> {
    de: &'a mut Deserializer<R>,
    len: &'a mut usize,
}

impl<'de, 'a, R> de::SeqAccess<'de> for SeqAccess<'a, R>
where
    R: Read<'de>,
{
    type Error = Error;

    fn next_element_seed<T>(&mut self, seed: T) -> Result<Option<T::Value>>
    where
        T: de::DeserializeSeed<'de>,
    {
        if *self.len == 0 {
            return Ok(None);
        }
        *self.len -= 1;

        let value = seed.deserialize(&mut *self.de)?;
        Ok(Some(value))
    }

    fn size_hint(&self) -> Option<usize> {
        Some(*self.len)
    }
}

impl<'de, 'a, R> MakeError for SeqAccess<'a, R>
where
    R: Read<'de>,
{
    fn error(&self, code: ErrorCode) -> Error {
        self.de.error(code)
    }
}

struct IndefiniteSeqAccess<'a, R: 'a> {
    de: &'a mut Deserializer<R>,
}

impl<'de, 'a, R> de::SeqAccess<'de> for IndefiniteSeqAccess<'a, R>
where
    R: Read<'de>,
{
    type Error = Error;

    fn next_element_seed<T>(&mut self, seed: T) -> Result<Option<T::Value>>
    where
        T: de::DeserializeSeed<'de>,
    {
        match self.de.peek()? {
            Some(0xff) => return Ok(None),
            Some(_) => {}
            None => return Err(self.de.error(ErrorCode::EofWhileParsingArray)),
        }

        let value = seed.deserialize(&mut *self.de)?;
        Ok(Some(value))
    }
}

impl<'de, 'a, R> MakeError for IndefiniteSeqAccess<'a, R>
where
    R: Read<'de>,
{
    fn error(&self, code: ErrorCode) -> Error {
        self.de.error(code)
    }
}

struct MapAccess<'a, R: 'a> {
    de: &'a mut Deserializer<R>,
    len: &'a mut usize,
}

impl<'de, 'a, R> de::MapAccess<'de> for MapAccess<'a, R>
where
    R: Read<'de>,
{
    type Error = Error;

    fn next_key_seed<K>(&mut self, seed: K) -> Result<Option<K::Value>>
    where
        K: de::DeserializeSeed<'de>,
    {
        if *self.len == 0 {
            return Ok(None);
        }
        *self.len -= 1;

        let value = seed.deserialize(&mut *self.de)?;
        Ok(Some(value))
    }

    fn next_value_seed<V>(&mut self, seed: V) -> Result<V::Value>
    where
        V: de::DeserializeSeed<'de>,
    {
        seed.deserialize(&mut *self.de)
    }

    fn size_hint(&self) -> Option<usize> {
        Some(*self.len)
    }
}

struct IndefiniteMapAccess<'a, R: 'a> {
    de: &'a mut Deserializer<R>,
}

impl<'de, 'a, R> de::MapAccess<'de> for IndefiniteMapAccess<'a, R>
where
    R: Read<'de>,
{
    type Error = Error;

    fn next_key_seed<K>(&mut self, seed: K) -> Result<Option<K::Value>>
    where
        K: de::DeserializeSeed<'de>,
    {
        match self.de.peek()? {
            Some(0xff) => return Ok(None),
            Some(_) => {}
            None => return Err(self.de.error(ErrorCode::EofWhileParsingMap)),
        }

        let value = seed.deserialize(&mut *self.de)?;
        Ok(Some(value))
    }

    fn next_value_seed<V>(&mut self, seed: V) -> Result<V::Value>
    where
        V: de::DeserializeSeed<'de>,
    {
        seed.deserialize(&mut *self.de)
    }
}

struct UnitVariantAccess<'a, R: 'a> {
    de: &'a mut Deserializer<R>,
}

impl<'de, 'a, R> de::EnumAccess<'de> for UnitVariantAccess<'a, R>
where
    R: Read<'de>,
{
    type Error = Error;
    type Variant = UnitVariantAccess<'a, R>;

    fn variant_seed<V>(self, seed: V) -> Result<(V::Value, UnitVariantAccess<'a, R>)>
    where
        V: de::DeserializeSeed<'de>,
    {
        let variant = seed.deserialize(&mut *self.de)?;
        Ok((variant, self))
    }
}

impl<'de, 'a, R> de::VariantAccess<'de> for UnitVariantAccess<'a, R>
where
    R: Read<'de>,
{
    type Error = Error;

    fn unit_variant(self) -> Result<()> {
        Ok(())
    }

    fn newtype_variant_seed<T>(self, _seed: T) -> Result<T::Value>
    where
        T: de::DeserializeSeed<'de>,
    {
        Err(de::Error::invalid_type(
            de::Unexpected::UnitVariant,
            &"newtype variant",
        ))
    }

    fn tuple_variant<V>(self, _len: usize, _visitor: V) -> Result<V::Value>
    where
        V: de::Visitor<'de>,
    {
        Err(de::Error::invalid_type(
            de::Unexpected::UnitVariant,
            &"tuple variant",
        ))
    }

    fn struct_variant<V>(self, _fields: &'static [&'static str], _visitor: V) -> Result<V::Value>
    where
        V: de::Visitor<'de>,
    {
        Err(de::Error::invalid_type(
            de::Unexpected::UnitVariant,
            &"struct variant",
        ))
    }
}

struct VariantAccess<T> {
    seq: T,
}

impl<'de, T> de::EnumAccess<'de> for VariantAccess<T>
where
    T: de::SeqAccess<'de, Error = Error> + MakeError,
{
    type Error = Error;
    type Variant = VariantAccess<T>;

    fn variant_seed<V>(mut self, seed: V) -> Result<(V::Value, VariantAccess<T>)>
    where
        V: de::DeserializeSeed<'de>,
    {
        let variant = match self.seq.next_element_seed(seed) {
            Ok(Some(variant)) => variant,
            Ok(None) => return Err(self.seq.error(ErrorCode::ArrayTooShort)),
            Err(e) => return Err(e),
        };
        Ok((variant, self))
    }
}

impl<'de, T> de::VariantAccess<'de> for VariantAccess<T>
where
    T: de::SeqAccess<'de, Error = Error>
        + MakeError,
{
    type Error = Error;

    fn unit_variant(mut self) -> Result<()> {
        match self.seq.next_element() {
            Ok(Some(())) => Ok(()),
            Ok(None) => Err(self.seq.error(ErrorCode::ArrayTooLong)),
            Err(e) => Err(e),
        }
    }

    fn newtype_variant_seed<S>(mut self, seed: S) -> Result<S::Value>
    where
        S: de::DeserializeSeed<'de>,
    {
        match self.seq.next_element_seed(seed) {
            Ok(Some(variant)) => Ok(variant),
            Ok(None) => Err(self.seq.error(ErrorCode::ArrayTooShort)),
            Err(e) => Err(e),
        }
    }

    fn tuple_variant<V>(self, _len: usize, visitor: V) -> Result<V::Value>
    where
        V: de::Visitor<'de>,
    {
        visitor.visit_seq(self.seq)
    }

    fn struct_variant<V>(mut self, _fields: &'static [&'static str], visitor: V) -> Result<V::Value>
    where
        V: de::Visitor<'de>,
    {
        let seed = StructVariantSeed { visitor };
        match self.seq.next_element_seed(seed) {
            Ok(Some(variant)) => Ok(variant),
            Ok(None) => Err(self.seq.error(ErrorCode::ArrayTooShort)),
            Err(e) => Err(e),
        }
    }
}

struct StructVariantSeed<V> {
    visitor: V,
}

impl<'de, V> de::DeserializeSeed<'de> for StructVariantSeed<V>
where
    V: de::Visitor<'de>,
{
    type Value = V::Value;

    fn deserialize<D>(self, de: D) -> result::Result<V::Value, D::Error>
    where
        D: de::Deserializer<'de>,
    {
        de.deserialize_any(self.visitor)
    }
}

/// Iterator that deserializes a stream into multiple CBOR values.
///
/// A stream deserializer can be created from any CBOR deserializer using the
/// `Deserializer::into_iter` method.
pub struct StreamDeserializer<'de, R, T> {
    de: Deserializer<R>,
    output: PhantomData<T>,
    lifetime: PhantomData<&'de ()>,
}

impl<'de, R, T> StreamDeserializer<'de, R, T>
where
    R: Read<'de>,
    T: de::Deserialize<'de>,
{
    /// Create a new CBOR stream deserializer from one of the possible
    /// serde_cbor input sources.
    ///
    /// Typically it is more convenient to use one of these methods instead:
    ///
    /// * `Deserializer::from_bytes(...).into_iter()`
    /// * `Deserializer::from_reader(...).into_iter()`
    pub fn new(read: R) -> StreamDeserializer<'de, R, T> {
        StreamDeserializer {
            de: Deserializer::new(read),
            output: PhantomData,
            lifetime: PhantomData,
        }
    }
}

impl<'de, R, T> Iterator for StreamDeserializer<'de, R, T>
where
    R: Read<'de>,
    T: de::Deserialize<'de>,
{
    type Item = Result<T>;

    fn next(&mut self) -> Option<Result<T>> {
        match self.de.peek() {
            Ok(Some(_)) => Some(T::deserialize(&mut self.de)),
            Ok(None) => None,
            Err(e) => Some(Err(e)),
        }
    }
}<|MERGE_RESOLUTION|>--- conflicted
+++ resolved
@@ -83,11 +83,6 @@
 /// A Serde `Deserialize`r of CBOR data.
 pub struct Deserializer<R> {
     read: R,
-<<<<<<< HEAD
-    #[cfg(feature = "std")]
-    buf: Vec<u8>,
-=======
->>>>>>> 6fa55802
     remaining_depth: u8,
 }
 
@@ -121,11 +116,6 @@
     pub fn new(read: R) -> Self {
         Deserializer {
             read,
-<<<<<<< HEAD
-            #[cfg(feature = "std")]
-            buf: Vec::new(),
-=======
->>>>>>> 6fa55802
             remaining_depth: 128,
         }
     }
@@ -193,7 +183,6 @@
         Ok(BigEndian::read_u64(&buf))
     }
 
-    #[cfg(feature = "std")]
     fn parse_bytes<V>(&mut self, len: usize, visitor: V) -> Result<V::Value>
     where
         V: de::Visitor<'de>,
@@ -204,16 +193,6 @@
         }
     }
 
-    #[cfg(not(feature = "std"))]
-    fn parse_bytes<V>(&mut self, len: usize, visitor: V) -> Result<V::Value>
-    where
-        V: de::Visitor<'de>,
-    {
-        // This is std parse_bytes, stripped down to the Borrowed case
-        visitor.visit_borrowed_bytes(self.read.read_borrowed(len)?)
-    }
-
-    #[cfg(feature = "std")]
     fn parse_indefinite_bytes(&mut self) -> Result<&[u8]> {
         self.read.clear_buffer();
         loop {
@@ -240,16 +219,7 @@
         Ok(self.read.view_buffer())
     }
 
-<<<<<<< HEAD
-    #[cfg(not(feature = "std"))]
-    fn parse_indefinite_bytes(&mut self) -> Result<&[u8]> {
-        Err(self.error(ErrorCode::IndefiniteWithoutAlloc))
-    }
-
-    fn convert_str<'a>(&self, buf: &'a [u8]) -> Result<&'a str> {
-=======
     fn convert_str<'a>(buf: &'a [u8], buf_end_offset: u64) -> Result<&'a str> {
->>>>>>> 6fa55802
         match str::from_utf8(buf) {
             Ok(s) => Ok(s),
             Err(e) => {
@@ -260,7 +230,6 @@
         }
     }
 
-    #[cfg(feature = "std")]
     fn parse_str<V>(&mut self, len: usize, visitor: V) -> Result<V::Value>
     where
         V: de::Visitor<'de>,
@@ -278,18 +247,6 @@
         }
     }
 
-    #[cfg(not(feature = "std"))]
-    fn parse_str<V>(&mut self, len: usize, visitor: V) -> Result<V::Value>
-    where
-        V: de::Visitor<'de>,
-    {
-        // This is std parse_str, stripped down to the Borrowed case
-        let buf = self.read.read_borrowed(len)?;
-        let s = self.convert_str(buf)?;
-        visitor.visit_borrowed_str(s)
-    }
-
-    #[cfg(feature = "std")]
     fn parse_indefinite_str(&mut self) -> Result<&str> {
         self.read.clear_buffer();
         loop {
@@ -315,11 +272,6 @@
 
         let offset = self.read.offset();
         Self::convert_str(self.read.view_buffer(), offset)
-    }
-
-    #[cfg(not(feature = "std"))]
-    fn parse_indefinite_str(&mut self) -> Result<&str> {
-        Err(self.error(ErrorCode::IndefiniteWithoutAlloc))
     }
 
     fn recursion_checked<F, T>(&mut self, f: F) -> Result<T>
