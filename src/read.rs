--- conflicted
+++ resolved
@@ -14,14 +14,9 @@
     fn peek(&mut self) -> IoResult<Option<u8>>;
 
     #[doc(hidden)]
-<<<<<<< HEAD
-    #[cfg(feature = "std")]
-    fn read(
-=======
     /// Read n bytes either into the reader's scratch buffer (after clearing it), or (preferably)
     /// return them as a longer-lived reference.
     fn read_either(
->>>>>>> 6fa55802
         &mut self,
         n: usize,
     ) -> Result<Reference<'de>>;
@@ -287,12 +282,7 @@
     }
 
     #[inline]
-<<<<<<< HEAD
-    #[cfg(feature = "std")]
-    fn read(&mut self, n: usize, _: &mut Vec<u8>, _: usize) -> Result<Reference<'a>> {
-=======
     fn read_either(&mut self, n: usize) -> Result<Reference<'a>> {
->>>>>>> 6fa55802
         let end = self.end(n)?;
         let slice = &self.slice[self.index..end];
         self.index = end;
